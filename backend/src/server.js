const express = require("express");
const cors = require("cors");
const helmet = require("helmet");
const compression = require("compression");
const path = require("path");
require("dotenv").config({
  path: process.env.NODE_ENV === "production" ? "./.env" : "./backend/.env",
});
const { connectDB } = require("./config/database.js");

// Import routes
const authRoutes = require("./routes/auth");
const propertyRoutes = require("./routes/properties");
const propertyApprovalRoutes = require("./routes/propertyApproval");
const uploadRoutes = require("./routes/upload");
const userRoutes = require("./routes/users");
const emailRoutes = require("./routes/email");
const blogRoutes = require("./routes/blogs");
const blogCategoryRoutes = require("./routes/blogCategories");
const blogCategoryApprovalRoutes = require("./routes/blogCategoryApproval");
const errorHandler = require("./middleware/errorHandler.js");

const app = express();

// Security middleware
app.use(helmet());
// CORS configuration - Allow multiple origins
const allowedOrigins = [
  process.env.Admin_URL,
  process.env.User_URL,
<<<<<<< HEAD
  process.env.BASE_URL
=======
  process.env.BASE_URL,
  "http://localhost:3000",
  "http://localhost:3001",
>>>>>>> 44c39f1b
].filter(Boolean); // Remove any undefined values

app.use(
  cors({
    origin: function (origin, callback) {
      // Allow requests with no origin (mobile apps, Postman, etc.)
      if (!origin) {
        return callback(null, true);
      }

      if (allowedOrigins.includes(origin)) {
        return callback(null, true);
      } else {
        return callback(new Error(`Not allowed by CORS. Origin: ${origin}`));
      }
    },
    credentials: true,
    optionsSuccessStatus: 200,
  })
);

// Body parsing middleware - Increased limits for image uploads
app.use(express.json({ limit: "20mb" }));
app.use(express.urlencoded({ extended: true, limit: "20mb" }));

// Compression middleware
app.use(compression());

// Serve static files from uploads directory
app.use("/uploads", express.static(path.join(__dirname, "uploads")));

// Request logging middleware
app.use((req, res, next) => {
  console.log(
    `🌐 Incoming request: ${req.method} ${
      req.originalUrl
    } - ${new Date().toISOString()}`
  );
  next();
});

// API Routes
app.get("/api", (req, res) => {
  res.status(200).json({
    success: true,
    message: "Real Estate API v1.0",
    version: "1.0.0",
    endpoints: {
      auth: "/api/auth",
      properties: "/api/properties",
      blogs: "/api/blogs",
      blogCategories: "/api/blog-categories",
    },
  });
});

// Routes
app.use("/api/auth", authRoutes);
app.use("/api/properties", propertyRoutes);
app.use("/api/property-approval", propertyApprovalRoutes);
app.use("/api/upload", uploadRoutes);
app.use("/api/users", userRoutes);
app.use("/api/email", emailRoutes);
app.use("/api/blogs", blogRoutes);
app.use("/api/blog-categories", blogCategoryRoutes);
app.use("/api/blog-category-approval", blogCategoryApprovalRoutes);

app.use(errorHandler);

// 404 handler
app.use("*", (req, res) => {
  res.status(404).json({ error: "Route not found" });
});

const PORT = process.env.PORT || 3000;

// Connect to database and start server
const startServer = async () => {
  try {
    await connectDB();
    app.listen(PORT, () => {
      console.log(`Server running on port ${PORT}`);
    });
  } catch (error) {
    console.error("Failed to start server:", error);
    process.exit(1);
  }
};

startServer();<|MERGE_RESOLUTION|>--- conflicted
+++ resolved
@@ -28,13 +28,10 @@
 const allowedOrigins = [
   process.env.Admin_URL,
   process.env.User_URL,
-<<<<<<< HEAD
-  process.env.BASE_URL
-=======
   process.env.BASE_URL,
+  
   "http://localhost:3000",
   "http://localhost:3001",
->>>>>>> 44c39f1b
 ].filter(Boolean); // Remove any undefined values
 
 app.use(
